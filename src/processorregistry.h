#pragma once

#include <QMetaType>
#include <QPolygonF>
#include <map>
#include <memory>

#include "isa/isainfo.h"
#include "processors/interface/ripesprocessor.h"

#include "processors/RISC-V/rv5s/rv5s.h"
#include "processors/RISC-V/rv5s_no_fw/rv5s_no_fw.h"
#include "processors/RISC-V/rv5s_no_fw_hz/rv5s_no_fw_hz.h"
#include "processors/RISC-V/rv5s_no_hz/rv5s_no_hz.h"
#include "processors/RISC-V/rv6s_dual/rv6s_dual.h"
#include "processors/RISC-V/rvss/rvss.h"

#ifdef RIPES_BUILD_VERILATOR_PROCESSORS
#include "processors/PicoRV32/ripes_picorv32.h"
#endif

namespace Ripes {
Q_NAMESPACE

// =============================== Processors =================================
// The order of the ProcessorID enum defines the order of which the processors will appear in the processor selection
// dialog.
enum ProcessorID {
    RV32_SS,
    RV32_5S_NO_FW_HZ,
    RV32_5S_NO_HZ,
    RV32_5S_NO_FW,
    RV32_5S,
    RV32_6S_DUAL,
    RV64_SS,
    RV64_5S_NO_FW_HZ,
    RV64_5S_NO_HZ,
    RV64_5S_NO_FW,
    RV64_5S,
    RV64_6S_DUAL,
    PICORV32,
    NUM_PROCESSORS
};
Q_ENUM_NS(Ripes::ProcessorID);  // Register with the metaobject system
// ============================================================================

using RegisterInitialization = std::map<unsigned, VInt>;
struct Layout {
    QString name;
    QString file;
    /**
     * @brief stageLabelPositions
     * Stage labels are not a part of the VSRTL processor model, and as such are not serialized within the models
     * layout. The first value in the points determines the position of stage labels as a relative distance based on the
     * processor models' width in the VSRTL view. Should be in the range [0;1]. The second value in the point determines
     * the y-position of the label, as a multiple of the height of the font used. This is used so that multiple labels
     * can be "stacked" over one another. Must contain an entry for each stage in the processor model.
     */
    std::vector<QPointF> stageLabelPositions;
    bool operator==(const Layout& rhs) const { return this->name == rhs.name; }
};

class ProcInfoBase {
public:
    ProcInfoBase(ProcessorID _id, const QString& _name, const QString& _desc, const std::vector<Layout>& _layouts,
                 const RegisterInitialization& _defaultRegVals = {})
        : id(_id), name(_name), description(_desc), defaultRegisterVals(_defaultRegVals), layouts(_layouts) {}
    ProcessorID id;
    QString name;
    QString description;
    RegisterInitialization defaultRegisterVals;
    std::vector<Layout> layouts;
    virtual const ISAInfoBase* isa() const = 0;
    virtual std::unique_ptr<RipesProcessor> construct(const QStringList& extensions) = 0;
};

template <typename T>
class ProcInfo : public ProcInfoBase {
public:
    using ProcInfoBase::ProcInfoBase;
    std::unique_ptr<RipesProcessor> construct(const QStringList& extensions) { return std::make_unique<T>(extensions); }
    // At this point we force the processor type T to implement a static function identifying its supported ISA.
    const ISAInfoBase* isa() const { return T::supportsISA(); }
};

class ProcessorRegistry {
public:
    using ProcessorMap = std::map<ProcessorID, std::unique_ptr<ProcInfoBase>>;
    static const ProcessorMap& getAvailableProcessors() { return instance().m_descriptions; }
    static const ProcInfoBase& getDescription(ProcessorID id) {
        auto desc = instance().m_descriptions.find(id);
        if (desc == instance().m_descriptions.end()) {
            return *instance().m_descriptions.begin()->second;
        }
        return *desc->second;
    }
    static std::unique_ptr<RipesProcessor> constructProcessor(ProcessorID id, const QStringList& extensions) {
<<<<<<< HEAD
        switch (id) {
                // RV32
            case ProcessorID::RV32_5S_NO_FW_HZ:
                return std::make_unique<vsrtl::core::RV5S_NO_FW_HZ<uint32_t>>(extensions);
            case ProcessorID::RV32_5S:
                return std::make_unique<vsrtl::core::RV5S<uint32_t>>(extensions);
            case ProcessorID::RV32_6S_DUAL:
                return std::make_unique<vsrtl::core::RV6S_DUAL<uint32_t>>(extensions);
            case ProcessorID::RV32_SS:
                return std::make_unique<vsrtl::core::RVSS<uint32_t>>(extensions);
            case ProcessorID::RV32_5S_NO_HZ:
                return std::make_unique<vsrtl::core::RV5S_NO_HZ<uint32_t>>(extensions);
            case ProcessorID::RV32_5S_NO_FW:
                return std::make_unique<vsrtl::core::RV5S_NO_FW<uint32_t>>(extensions);

#ifdef RIPES_BUILD_VERILATOR_PROCESSORS
            case ProcessorID::PICORV32:
                return std::make_unique<PicoRV32>();
#endif

                // RV64
            case ProcessorID::RV64_5S_NO_FW_HZ:
                return std::make_unique<vsrtl::core::RV5S_NO_FW_HZ<uint64_t>>(extensions);
            case ProcessorID::RV64_5S:
                return std::make_unique<vsrtl::core::RV5S<uint64_t>>(extensions);
            case ProcessorID::RV64_6S_DUAL:
                return std::make_unique<vsrtl::core::RV6S_DUAL<uint64_t>>(extensions);
            case ProcessorID::RV64_SS:
                return std::make_unique<vsrtl::core::RVSS<uint64_t>>(extensions);
            case ProcessorID::RV64_5S_NO_HZ:
                return std::make_unique<vsrtl::core::RV5S_NO_HZ<uint64_t>>(extensions);
            case ProcessorID::RV64_5S_NO_FW:
                return std::make_unique<vsrtl::core::RV5S_NO_FW<uint64_t>>(extensions);
            case ProcessorID::NUM_PROCESSORS:
            default:
                Q_UNREACHABLE();
        }
=======
        auto& _this = instance();
        auto it = _this.m_descriptions.find(id);
        Q_ASSERT(it != _this.m_descriptions.end());
        return it->second->construct(extensions);
>>>>>>> d4d3484d
    }

private:
    template <typename T>
    void addProcessor(const ProcInfo<T>& pinfo) {
        Q_ASSERT(m_descriptions.count(pinfo.id) == 0);
        m_descriptions[pinfo.id] = std::make_unique<ProcInfo<T>>(pinfo);
    }

    ProcessorRegistry() {
        // Initialize processors
<<<<<<< HEAD
        ProcessorDescription desc;

        for (int xlen : {32, 64}) {
            // RISC-V single cycle
            desc.id = xlen == 32 ? ProcessorID::RV32_SS : ProcessorID::RV64_SS;
            desc.isa = xlen == 32 ? vsrtl::core::RVSS<uint32_t>::ISA() : vsrtl::core::RVSS<uint64_t>::ISA();
            desc.name = "Single-cycle processor";
            desc.description = "A single cycle processor";
            desc.layouts = {{"Standard", ":/layouts/RISC-V/rvss/rv_ss_standard_layout.json", {QPointF{0.5, 0}}},
                            {"Extended", ":/layouts/RISC-V/rvss/rv_ss_extended_layout.json", {QPointF{0.5, 0}}}};
            desc.defaultRegisterVals = {{2, 0x7ffffff0}, {3, 0x10000000}};
            m_descriptions[desc.id] = desc;

            // RISC-V 5-stage without forwarding or hazard detection
            desc = ProcessorDescription();
            desc.id = xlen == 32 ? ProcessorID::RV32_5S_NO_FW_HZ : ProcessorID::RV64_5S_NO_FW_HZ;
            desc.isa =
                xlen == 32 ? vsrtl::core::RV5S_NO_FW_HZ<uint32_t>::ISA() : vsrtl::core::RV5S_NO_FW_HZ<uint64_t>::ISA();
            desc.name = "5-stage processor w/o forwarding or hazard detection";
            desc.description = "A 5-stage in-order processor with no forwarding or hazard detection/elimination.";
            desc.layouts = {
                {"Standard",
                 ":/layouts/RISC-V/rv5s_no_fw_hz/rv5s_no_fw_hz_standard_layout.json",
                 {QPointF{0.08, 0}, QPointF{0.3, 0}, QPointF{0.54, 0}, QPointF{0.73, 0}, QPointF{0.88, 0}}},
                {"Extended",
                 ":/layouts/RISC-V/rv5s_no_fw_hz/rv5s_no_fw_hz_extended_layout.json",
                 {QPointF{0.08, 0.0}, QPointF{0.31, 0.0}, QPointF{0.56, 0.0}, QPointF{0.76, 0.0}, QPointF{0.9, 0.0}}}};

            desc.defaultRegisterVals = {{2, 0x7ffffff0}, {3, 0x10000000}};
            m_descriptions[desc.id] = desc;

            // RISC-V 5-stage without hazard detection
            desc = ProcessorDescription();
            desc.id = xlen == 32 ? ProcessorID::RV32_5S_NO_HZ : ProcessorID::RV64_5S_NO_HZ;
            desc.isa = xlen == 32 ? vsrtl::core::RV5S_NO_HZ<uint32_t>::ISA() : vsrtl::core::RV5S_NO_HZ<uint64_t>::ISA();
            desc.name = "5-stage processor w/o hazard detection";
            desc.description = "A 5-stage in-order processor with forwarding but no hazard detection/elimination.";
            desc.layouts = {
                {"Standard",
                 ":/layouts/RISC-V/rv5s_no_hz/rv5s_no_hz_standard_layout.json",
                 {QPointF{0.08, 0}, QPointF{0.3, 0}, QPointF{0.53, 0}, QPointF{0.75, 0}, QPointF{0.88, 0}}},
                {"Extended",
                 ":/layouts/RISC-V/rv5s_no_hz/rv5s_no_hz_extended_layout.json",
                 {QPointF{0.08, 0}, QPointF{0.28, 0}, QPointF{0.53, 0}, QPointF{0.78, 0}, QPointF{0.9, 0}}}};
            desc.defaultRegisterVals = {{2, 0x7ffffff0}, {3, 0x10000000}};
            m_descriptions[desc.id] = desc;

            // RISC-V 5-stage without forwarding unit
            desc = ProcessorDescription();
            desc.id = xlen == 32 ? ProcessorID::RV32_5S_NO_FW : ProcessorID::RV64_5S_NO_FW;
            desc.isa = xlen == 32 ? vsrtl::core::RV5S_NO_FW<uint32_t>::ISA() : vsrtl::core::RV5S_NO_FW<uint64_t>::ISA();
            desc.name = "5-Stage processor w/o forwarding unit";
            desc.description = "A 5-stage in-order processor with hazard detection/elimination but no forwarding unit.";
            desc.layouts = {
                {"Standard",
                 ":/layouts/RISC-V/rv5s_no_fw/rv5s_no_fw_standard_layout.json",
                 {QPointF{0.08, 0}, QPointF{0.3, 0}, QPointF{0.53, 0}, QPointF{0.75, 0}, QPointF{0.88, 0}}},
                {"Extended",
                 ":/layouts/RISC-V/rv5s_no_fw/rv5s_no_fw_extended_layout.json",
                 {QPointF{0.08, 0}, QPointF{0.28, 0}, QPointF{0.53, 0}, QPointF{0.78, 0}, QPointF{0.9, 0}}}};
            desc.defaultRegisterVals = {{2, 0x7ffffff0}, {3, 0x10000000}};
            m_descriptions[desc.id] = desc;

            // RISC-V 5-stage
            desc = ProcessorDescription();
            desc.id = xlen == 32 ? ProcessorID::RV32_5S : ProcessorID::RV64_5S;
            desc.isa = xlen == 32 ? vsrtl::core::RV5S<uint32_t>::ISA() : vsrtl::core::RV5S<uint64_t>::ISA();
            desc.name = "5-stage processor";
            desc.description = "A 5-stage in-order processor with hazard detection/elimination and forwarding.";
            desc.layouts = {
                {"Standard",
                 ":/layouts/RISC-V/rv5s/rv5s_standard_layout.json",
                 {QPointF{0.08, 0}, QPointF{0.29, 0}, QPointF{0.55, 0}, QPointF{0.75, 0}, QPointF{0.87, 0}}},
                {"Extended",
                 ":/layouts/RISC-V/rv5s/rv5s_extended_layout.json",
                 {QPointF{0.08, 0}, QPointF{0.28, 0}, QPointF{0.54, 0}, QPointF{0.78, 0}, QPointF{0.9, 0}}}};
            desc.defaultRegisterVals = {{2, 0x7ffffff0}, {3, 0x10000000}};
            m_descriptions[desc.id] = desc;

            // RISC-V 6-stage dual issue
            desc = ProcessorDescription();
            desc.id = xlen == 32 ? ProcessorID::RV32_6S_DUAL : ProcessorID::RV64_6S_DUAL;
            desc.isa = xlen == 32 ? vsrtl::core::RV6S_DUAL<uint32_t>::ISA() : vsrtl::core::RV6S_DUAL<uint64_t>::ISA();
            desc.name = "6-stage dual-issue processor";
            desc.description =
                "A 6-stage dual-issue in-order processor. Each way may execute arithmetic instructions, whereas way 1 "
                "is "
                "reserved for controlflow and ecall instructions, and way 2 for memory accessing instructions.";
            desc.layouts = {{"Extended",
                             ":/layouts/RISC-V/rv6s_dual/rv6s_dual_extended_layout.json",
                             {{QPointF{0.06, 0}, QPointF{0.06, 1}, QPointF{0.22, 0}, QPointF{0.22, 1}, QPointF{0.35, 0},
                               QPointF{0.35, 1}, QPointF{0.54, 0}, QPointF{0.54, 1}, QPointF{0.78, 0}, QPointF{0.78, 1},
                               QPointF{0.87, 0}, QPointF{0.87, 1}}}}};
            desc.defaultRegisterVals = {{2, 0x7ffffff0}, {3, 0x10000000}};
            m_descriptions[desc.id] = desc;
        }

#ifdef RIPES_BUILD_VERILATOR_PROCESSORS
        // PicoRV
        desc = ProcessorDescription();
        desc.id = ProcessorID::PICORV32;
        desc.isa = vsrtl::core::RVSS<uint32_t>::ISA();
        desc.name = "PicoRV32";
        desc.description = "This is only a test";
        desc.layouts = {};
        desc.defaultRegisterVals = {{2, 0x7ffffff0}, {3, 0x10000000}};
        m_descriptions[desc.id] = desc;
#endif
=======
        std::vector<Layout> layouts;
        RegisterInitialization defRegVals;

        // RISC-V single cycle
        layouts = {{"Standard", ":/layouts/RISC-V/rvss/rv_ss_standard_layout.json", {QPointF{0.5, 0}}},
                   {"Extended", ":/layouts/RISC-V/rvss/rv_ss_extended_layout.json", {QPointF{0.5, 0}}}};
        defRegVals = {{2, 0x7ffffff0}, {3, 0x10000000}};
        addProcessor(ProcInfo<vsrtl::core::RVSS<uint32_t>>(ProcessorID::RV32_SS, "Single-cycle processor",
                                                           "A single cycle processor", layouts, defRegVals));
        addProcessor(ProcInfo<vsrtl::core::RVSS<uint64_t>>(ProcessorID::RV64_SS, "Single-cycle processor",
                                                           "A single cycle processor", layouts, defRegVals));

        // RISC-V 5-stage without forwarding or hazard detection
        layouts = {
            {"Standard",
             ":/layouts/RISC-V/rv5s_no_fw_hz/rv5s_no_fw_hz_standard_layout.json",
             {QPointF{0.08, 0}, QPointF{0.3, 0}, QPointF{0.54, 0}, QPointF{0.73, 0}, QPointF{0.88, 0}}},
            {"Extended",
             ":/layouts/RISC-V/rv5s_no_fw_hz/rv5s_no_fw_hz_extended_layout.json",
             {QPointF{0.08, 0.0}, QPointF{0.31, 0.0}, QPointF{0.56, 0.0}, QPointF{0.76, 0.0}, QPointF{0.9, 0.0}}}};
        defRegVals = {{2, 0x7ffffff0}, {3, 0x10000000}};
        addProcessor(ProcInfo<vsrtl::core::RV5S_NO_FW_HZ<uint32_t>>(
            ProcessorID::RV32_5S_NO_FW_HZ, "5-stage processor w/o forwarding or hazard detection",
            "A 5-stage in-order processor with no forwarding or hazard detection/elimination.", layouts, defRegVals));
        addProcessor(ProcInfo<vsrtl::core::RV5S_NO_FW_HZ<uint64_t>>(
            ProcessorID::RV64_5S_NO_FW_HZ, "5-stage processor w/o forwarding or hazard detection",
            "A 5-stage in-order processor with no forwarding or hazard detection/elimination.", layouts, defRegVals));

        // RISC-V 5-stage without hazard detection
        layouts = {{"Standard",
                    ":/layouts/RISC-V/rv5s_no_hz/rv5s_no_hz_standard_layout.json",
                    {QPointF{0.08, 0}, QPointF{0.3, 0}, QPointF{0.53, 0}, QPointF{0.75, 0}, QPointF{0.88, 0}}},
                   {"Extended",
                    ":/layouts/RISC-V/rv5s_no_hz/rv5s_no_hz_extended_layout.json",
                    {QPointF{0.08, 0}, QPointF{0.28, 0}, QPointF{0.53, 0}, QPointF{0.78, 0}, QPointF{0.9, 0}}}};
        defRegVals = {{2, 0x7ffffff0}, {3, 0x10000000}};
        addProcessor(ProcInfo<vsrtl::core::RV5S_NO_HZ<uint32_t>>(
            ProcessorID::RV32_5S_NO_HZ, "5-stage processor w/o hazard detection",
            "A 5-stage in-order processor with forwarding but no hazard detection/elimination.", layouts, defRegVals));
        addProcessor(ProcInfo<vsrtl::core::RV5S_NO_HZ<uint64_t>>(
            ProcessorID::RV64_5S_NO_HZ, "5-stage processor w/o hazard detection",
            "A 5-stage in-order processor with forwarding but no hazard detection/elimination.", layouts, defRegVals));

        // RISC-V 5-stage without forwarding unit
        layouts = {{"Standard",
                    ":/layouts/RISC-V/rv5s_no_fw/rv5s_no_fw_standard_layout.json",
                    {QPointF{0.08, 0}, QPointF{0.3, 0}, QPointF{0.53, 0}, QPointF{0.75, 0}, QPointF{0.88, 0}}},
                   {"Extended",
                    ":/layouts/RISC-V/rv5s_no_fw/rv5s_no_fw_extended_layout.json",
                    {QPointF{0.08, 0}, QPointF{0.28, 0}, QPointF{0.53, 0}, QPointF{0.78, 0}, QPointF{0.9, 0}}}};
        defRegVals = {{2, 0x7ffffff0}, {3, 0x10000000}};
        addProcessor(ProcInfo<vsrtl::core::RV5S_NO_FW<uint32_t>>(
            ProcessorID::RV32_5S_NO_FW, "5-Stage processor w/o forwarding unit",
            "A 5-stage in-order processor with hazard detection/elimination but no forwarding unit.", layouts,
            defRegVals));
        addProcessor(ProcInfo<vsrtl::core::RV5S_NO_FW<uint64_t>>(
            ProcessorID::RV64_5S_NO_FW, "5-Stage processor w/o forwarding unit",
            "A 5-stage in-order processor with hazard detection/elimination but no forwarding unit.", layouts,
            defRegVals));

        // RISC-V 5-stage
        layouts = {{"Standard",
                    ":/layouts/RISC-V/rv5s/rv5s_standard_layout.json",
                    {QPointF{0.08, 0}, QPointF{0.29, 0}, QPointF{0.55, 0}, QPointF{0.75, 0}, QPointF{0.87, 0}}},
                   {"Extended",
                    ":/layouts/RISC-V/rv5s/rv5s_extended_layout.json",
                    {QPointF{0.08, 0}, QPointF{0.28, 0}, QPointF{0.54, 0}, QPointF{0.78, 0}, QPointF{0.9, 0}}}};
        defRegVals = {{2, 0x7ffffff0}, {3, 0x10000000}};
        addProcessor(ProcInfo<vsrtl::core::RV5S<uint32_t>>(
            ProcessorID::RV32_5S, "5-stage processor",
            "A 5-stage in-order processor with hazard detection/elimination and forwarding.", layouts, defRegVals));
        addProcessor(ProcInfo<vsrtl::core::RV5S<uint64_t>>(
            ProcessorID::RV64_5S, "5-stage processor",
            "A 5-stage in-order processor with hazard detection/elimination and forwarding.", layouts, defRegVals));

        // RISC-V 6-stage dual issue
        layouts = {{"Extended",
                    ":/layouts/RISC-V/rv6s_dual/rv6s_dual_extended_layout.json",
                    {{QPointF{0.06, 0}, QPointF{0.06, 1}, QPointF{0.22, 0}, QPointF{0.22, 1}, QPointF{0.35, 0},
                      QPointF{0.35, 1}, QPointF{0.54, 0}, QPointF{0.54, 1}, QPointF{0.78, 0}, QPointF{0.78, 1},
                      QPointF{0.87, 0}, QPointF{0.87, 1}}}}};
        defRegVals = {{2, 0x7ffffff0}, {3, 0x10000000}};
        addProcessor(ProcInfo<vsrtl::core::RV6S_DUAL<uint32_t>>(
            ProcessorID::RV32_6S_DUAL, "6-stage dual-issue processor",
            "A 6-stage dual-issue in-order processor. Each way may execute arithmetic instructions, whereas way 1 "
            "is reserved for controlflow and ecall instructions, and way 2 for memory accessing instructions.",
            layouts, defRegVals));
        addProcessor(ProcInfo<vsrtl::core::RV6S_DUAL<uint64_t>>(
            ProcessorID::RV64_6S_DUAL, "6-stage dual-issue processor",
            "A 6-stage dual-issue in-order processor. Each way may execute arithmetic instructions, whereas way 1 "
            "is reserved for controlflow and ecall instructions, and way 2 for memory accessing instructions.",
            layouts, defRegVals));
>>>>>>> d4d3484d
    }

    static ProcessorRegistry& instance() {
        static ProcessorRegistry pr;
        return pr;
    }

    ProcessorMap m_descriptions;
};  // namespace Ripes
}  // namespace Ripes<|MERGE_RESOLUTION|>--- conflicted
+++ resolved
@@ -95,50 +95,10 @@
         return *desc->second;
     }
     static std::unique_ptr<RipesProcessor> constructProcessor(ProcessorID id, const QStringList& extensions) {
-<<<<<<< HEAD
-        switch (id) {
-                // RV32
-            case ProcessorID::RV32_5S_NO_FW_HZ:
-                return std::make_unique<vsrtl::core::RV5S_NO_FW_HZ<uint32_t>>(extensions);
-            case ProcessorID::RV32_5S:
-                return std::make_unique<vsrtl::core::RV5S<uint32_t>>(extensions);
-            case ProcessorID::RV32_6S_DUAL:
-                return std::make_unique<vsrtl::core::RV6S_DUAL<uint32_t>>(extensions);
-            case ProcessorID::RV32_SS:
-                return std::make_unique<vsrtl::core::RVSS<uint32_t>>(extensions);
-            case ProcessorID::RV32_5S_NO_HZ:
-                return std::make_unique<vsrtl::core::RV5S_NO_HZ<uint32_t>>(extensions);
-            case ProcessorID::RV32_5S_NO_FW:
-                return std::make_unique<vsrtl::core::RV5S_NO_FW<uint32_t>>(extensions);
-
-#ifdef RIPES_BUILD_VERILATOR_PROCESSORS
-            case ProcessorID::PICORV32:
-                return std::make_unique<PicoRV32>();
-#endif
-
-                // RV64
-            case ProcessorID::RV64_5S_NO_FW_HZ:
-                return std::make_unique<vsrtl::core::RV5S_NO_FW_HZ<uint64_t>>(extensions);
-            case ProcessorID::RV64_5S:
-                return std::make_unique<vsrtl::core::RV5S<uint64_t>>(extensions);
-            case ProcessorID::RV64_6S_DUAL:
-                return std::make_unique<vsrtl::core::RV6S_DUAL<uint64_t>>(extensions);
-            case ProcessorID::RV64_SS:
-                return std::make_unique<vsrtl::core::RVSS<uint64_t>>(extensions);
-            case ProcessorID::RV64_5S_NO_HZ:
-                return std::make_unique<vsrtl::core::RV5S_NO_HZ<uint64_t>>(extensions);
-            case ProcessorID::RV64_5S_NO_FW:
-                return std::make_unique<vsrtl::core::RV5S_NO_FW<uint64_t>>(extensions);
-            case ProcessorID::NUM_PROCESSORS:
-            default:
-                Q_UNREACHABLE();
-        }
-=======
         auto& _this = instance();
         auto it = _this.m_descriptions.find(id);
         Q_ASSERT(it != _this.m_descriptions.end());
         return it->second->construct(extensions);
->>>>>>> d4d3484d
     }
 
 private:
@@ -150,116 +110,6 @@
 
     ProcessorRegistry() {
         // Initialize processors
-<<<<<<< HEAD
-        ProcessorDescription desc;
-
-        for (int xlen : {32, 64}) {
-            // RISC-V single cycle
-            desc.id = xlen == 32 ? ProcessorID::RV32_SS : ProcessorID::RV64_SS;
-            desc.isa = xlen == 32 ? vsrtl::core::RVSS<uint32_t>::ISA() : vsrtl::core::RVSS<uint64_t>::ISA();
-            desc.name = "Single-cycle processor";
-            desc.description = "A single cycle processor";
-            desc.layouts = {{"Standard", ":/layouts/RISC-V/rvss/rv_ss_standard_layout.json", {QPointF{0.5, 0}}},
-                            {"Extended", ":/layouts/RISC-V/rvss/rv_ss_extended_layout.json", {QPointF{0.5, 0}}}};
-            desc.defaultRegisterVals = {{2, 0x7ffffff0}, {3, 0x10000000}};
-            m_descriptions[desc.id] = desc;
-
-            // RISC-V 5-stage without forwarding or hazard detection
-            desc = ProcessorDescription();
-            desc.id = xlen == 32 ? ProcessorID::RV32_5S_NO_FW_HZ : ProcessorID::RV64_5S_NO_FW_HZ;
-            desc.isa =
-                xlen == 32 ? vsrtl::core::RV5S_NO_FW_HZ<uint32_t>::ISA() : vsrtl::core::RV5S_NO_FW_HZ<uint64_t>::ISA();
-            desc.name = "5-stage processor w/o forwarding or hazard detection";
-            desc.description = "A 5-stage in-order processor with no forwarding or hazard detection/elimination.";
-            desc.layouts = {
-                {"Standard",
-                 ":/layouts/RISC-V/rv5s_no_fw_hz/rv5s_no_fw_hz_standard_layout.json",
-                 {QPointF{0.08, 0}, QPointF{0.3, 0}, QPointF{0.54, 0}, QPointF{0.73, 0}, QPointF{0.88, 0}}},
-                {"Extended",
-                 ":/layouts/RISC-V/rv5s_no_fw_hz/rv5s_no_fw_hz_extended_layout.json",
-                 {QPointF{0.08, 0.0}, QPointF{0.31, 0.0}, QPointF{0.56, 0.0}, QPointF{0.76, 0.0}, QPointF{0.9, 0.0}}}};
-
-            desc.defaultRegisterVals = {{2, 0x7ffffff0}, {3, 0x10000000}};
-            m_descriptions[desc.id] = desc;
-
-            // RISC-V 5-stage without hazard detection
-            desc = ProcessorDescription();
-            desc.id = xlen == 32 ? ProcessorID::RV32_5S_NO_HZ : ProcessorID::RV64_5S_NO_HZ;
-            desc.isa = xlen == 32 ? vsrtl::core::RV5S_NO_HZ<uint32_t>::ISA() : vsrtl::core::RV5S_NO_HZ<uint64_t>::ISA();
-            desc.name = "5-stage processor w/o hazard detection";
-            desc.description = "A 5-stage in-order processor with forwarding but no hazard detection/elimination.";
-            desc.layouts = {
-                {"Standard",
-                 ":/layouts/RISC-V/rv5s_no_hz/rv5s_no_hz_standard_layout.json",
-                 {QPointF{0.08, 0}, QPointF{0.3, 0}, QPointF{0.53, 0}, QPointF{0.75, 0}, QPointF{0.88, 0}}},
-                {"Extended",
-                 ":/layouts/RISC-V/rv5s_no_hz/rv5s_no_hz_extended_layout.json",
-                 {QPointF{0.08, 0}, QPointF{0.28, 0}, QPointF{0.53, 0}, QPointF{0.78, 0}, QPointF{0.9, 0}}}};
-            desc.defaultRegisterVals = {{2, 0x7ffffff0}, {3, 0x10000000}};
-            m_descriptions[desc.id] = desc;
-
-            // RISC-V 5-stage without forwarding unit
-            desc = ProcessorDescription();
-            desc.id = xlen == 32 ? ProcessorID::RV32_5S_NO_FW : ProcessorID::RV64_5S_NO_FW;
-            desc.isa = xlen == 32 ? vsrtl::core::RV5S_NO_FW<uint32_t>::ISA() : vsrtl::core::RV5S_NO_FW<uint64_t>::ISA();
-            desc.name = "5-Stage processor w/o forwarding unit";
-            desc.description = "A 5-stage in-order processor with hazard detection/elimination but no forwarding unit.";
-            desc.layouts = {
-                {"Standard",
-                 ":/layouts/RISC-V/rv5s_no_fw/rv5s_no_fw_standard_layout.json",
-                 {QPointF{0.08, 0}, QPointF{0.3, 0}, QPointF{0.53, 0}, QPointF{0.75, 0}, QPointF{0.88, 0}}},
-                {"Extended",
-                 ":/layouts/RISC-V/rv5s_no_fw/rv5s_no_fw_extended_layout.json",
-                 {QPointF{0.08, 0}, QPointF{0.28, 0}, QPointF{0.53, 0}, QPointF{0.78, 0}, QPointF{0.9, 0}}}};
-            desc.defaultRegisterVals = {{2, 0x7ffffff0}, {3, 0x10000000}};
-            m_descriptions[desc.id] = desc;
-
-            // RISC-V 5-stage
-            desc = ProcessorDescription();
-            desc.id = xlen == 32 ? ProcessorID::RV32_5S : ProcessorID::RV64_5S;
-            desc.isa = xlen == 32 ? vsrtl::core::RV5S<uint32_t>::ISA() : vsrtl::core::RV5S<uint64_t>::ISA();
-            desc.name = "5-stage processor";
-            desc.description = "A 5-stage in-order processor with hazard detection/elimination and forwarding.";
-            desc.layouts = {
-                {"Standard",
-                 ":/layouts/RISC-V/rv5s/rv5s_standard_layout.json",
-                 {QPointF{0.08, 0}, QPointF{0.29, 0}, QPointF{0.55, 0}, QPointF{0.75, 0}, QPointF{0.87, 0}}},
-                {"Extended",
-                 ":/layouts/RISC-V/rv5s/rv5s_extended_layout.json",
-                 {QPointF{0.08, 0}, QPointF{0.28, 0}, QPointF{0.54, 0}, QPointF{0.78, 0}, QPointF{0.9, 0}}}};
-            desc.defaultRegisterVals = {{2, 0x7ffffff0}, {3, 0x10000000}};
-            m_descriptions[desc.id] = desc;
-
-            // RISC-V 6-stage dual issue
-            desc = ProcessorDescription();
-            desc.id = xlen == 32 ? ProcessorID::RV32_6S_DUAL : ProcessorID::RV64_6S_DUAL;
-            desc.isa = xlen == 32 ? vsrtl::core::RV6S_DUAL<uint32_t>::ISA() : vsrtl::core::RV6S_DUAL<uint64_t>::ISA();
-            desc.name = "6-stage dual-issue processor";
-            desc.description =
-                "A 6-stage dual-issue in-order processor. Each way may execute arithmetic instructions, whereas way 1 "
-                "is "
-                "reserved for controlflow and ecall instructions, and way 2 for memory accessing instructions.";
-            desc.layouts = {{"Extended",
-                             ":/layouts/RISC-V/rv6s_dual/rv6s_dual_extended_layout.json",
-                             {{QPointF{0.06, 0}, QPointF{0.06, 1}, QPointF{0.22, 0}, QPointF{0.22, 1}, QPointF{0.35, 0},
-                               QPointF{0.35, 1}, QPointF{0.54, 0}, QPointF{0.54, 1}, QPointF{0.78, 0}, QPointF{0.78, 1},
-                               QPointF{0.87, 0}, QPointF{0.87, 1}}}}};
-            desc.defaultRegisterVals = {{2, 0x7ffffff0}, {3, 0x10000000}};
-            m_descriptions[desc.id] = desc;
-        }
-
-#ifdef RIPES_BUILD_VERILATOR_PROCESSORS
-        // PicoRV
-        desc = ProcessorDescription();
-        desc.id = ProcessorID::PICORV32;
-        desc.isa = vsrtl::core::RVSS<uint32_t>::ISA();
-        desc.name = "PicoRV32";
-        desc.description = "This is only a test";
-        desc.layouts = {};
-        desc.defaultRegisterVals = {{2, 0x7ffffff0}, {3, 0x10000000}};
-        m_descriptions[desc.id] = desc;
-#endif
-=======
         std::vector<Layout> layouts;
         RegisterInitialization defRegVals;
 
@@ -352,7 +202,10 @@
             "A 6-stage dual-issue in-order processor. Each way may execute arithmetic instructions, whereas way 1 "
             "is reserved for controlflow and ecall instructions, and way 2 for memory accessing instructions.",
             layouts, defRegVals));
->>>>>>> d4d3484d
+
+#ifdef RIPES_BUILD_VERILATOR_PROCESSORS
+        addProcessor(ProcInfo<PicoRV32>(ProcessorID::PICORV32, "PicoRV32", "PicoRV32", {}, defRegVals));
+#endif
     }
 
     static ProcessorRegistry& instance() {
