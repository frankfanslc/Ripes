#pragma once

#include <QMetaType>
#include <map>
#include <memory>

#include "processors/interface/ripesprocessor.h"

<<<<<<< HEAD
#include "processors/RISC-V/rv5s/rv5s.h"
#include "processors/RISC-V/rv5s_no_fw/rv5s_no_fw.h"
#include "processors/RISC-V/rv5s_no_fw_hz/rv5s_no_fw_hz.h"
#include "processors/RISC-V/rv5s_no_hz/rv5s_no_hz.h"
#include "processors/RISC-V/rv6s_dual/rv6s_dual.h"
#include "processors/RISC-V/rvss/rvss.h"

#ifdef RIPES_BUILD_VERILATOR_PROCESSORS
#include "processors/PicoRV32/ripes_picorv32.h"
#endif

=======
>>>>>>> db90c826
namespace Ripes {
Q_NAMESPACE

// =============================== Processors =================================
// The order of the ProcessorID enum defines the order of which the processors will appear in the processor selection
// dialog.
enum ProcessorID {
    RV32_SS,
    RV32_5S_NO_FW_HZ,
    RV32_5S_NO_HZ,
    RV32_5S_NO_FW,
    RV32_5S,
    RV32_6S_DUAL,
    RV64_SS,
    RV64_5S_NO_FW_HZ,
    RV64_5S_NO_HZ,
    RV64_5S_NO_FW,
    RV64_5S,
    RV64_6S_DUAL,

#ifdef RIPES_BUILD_VERILATOR_PROCESSORS
    PICORV32,
#endif

    NUM_PROCESSORS
};
Q_ENUM_NS(Ripes::ProcessorID);  // Register with the metaobject system
// ============================================================================

using RegisterInitialization = std::map<unsigned, VInt>;
struct Layout {
    QString name;
    QString file;
    /**
     * @brief stageLabelPositions
     * Stage labels are not a part of the VSRTL processor model, and as such are not serialized within the models
     * layout. The first value in the points determines the position of stage labels as a relative distance based on the
     * processor models' width in the VSRTL view. Should be in the range [0;1]. The second value in the point determines
     * the y-position of the label, as a multiple of the height of the font used. This is used so that multiple labels
     * can be "stacked" over one another. Must contain an entry for each stage in the processor model.
     */
    std::vector<QPointF> stageLabelPositions;
    bool operator==(const Layout& rhs) const { return this->name == rhs.name; }
};

class ProcInfoBase {
public:
    ProcInfoBase(ProcessorID _id, const QString& _name, const QString& _desc, const std::vector<Layout>& _layouts,
                 const RegisterInitialization& _defaultRegVals = {})
        : id(_id), name(_name), description(_desc), defaultRegisterVals(_defaultRegVals), layouts(_layouts) {}
    ProcessorID id;
    QString name;
    QString description;
    RegisterInitialization defaultRegisterVals;
    std::vector<Layout> layouts;
    virtual const ISAInfoBase* isa() const = 0;
    virtual std::unique_ptr<RipesProcessor> construct(const QStringList& extensions) = 0;
};

template <typename T>
class ProcInfo : public ProcInfoBase {
public:
    using ProcInfoBase::ProcInfoBase;
    std::unique_ptr<RipesProcessor> construct(const QStringList& extensions) { return std::make_unique<T>(extensions); }
    // At this point we force the processor type T to implement a static function identifying its supported ISA.
    const ISAInfoBase* isa() const { return T::supportsISA(); }
};

class ProcessorRegistry {
public:
    using ProcessorMap = std::map<ProcessorID, std::unique_ptr<ProcInfoBase>>;
    static const ProcessorMap& getAvailableProcessors() { return instance().m_descriptions; }
    static const ProcInfoBase& getDescription(ProcessorID id) {
        auto desc = instance().m_descriptions.find(id);
        if (desc == instance().m_descriptions.end()) {
            return *instance().m_descriptions.begin()->second;
        }
        return *desc->second;
    }
    static std::unique_ptr<RipesProcessor> constructProcessor(ProcessorID id, const QStringList& extensions) {
        auto& _this = instance();
        auto it = _this.m_descriptions.find(id);
        Q_ASSERT(it != _this.m_descriptions.end());
        return it->second->construct(extensions);
    }

private:
    template <typename T>
    void addProcessor(const ProcInfo<T>& pinfo) {
        Q_ASSERT(m_descriptions.count(pinfo.id) == 0);
        m_descriptions[pinfo.id] = std::make_unique<ProcInfo<T>>(pinfo);
    }

<<<<<<< HEAD
    ProcessorRegistry() {
        // Initialize processors
        std::vector<Layout> layouts;
        RegisterInitialization defRegVals;

        // RISC-V single cycle
        layouts = {{"Standard", ":/layouts/RISC-V/rvss/rv_ss_standard_layout.json", {QPointF{0.5, 0}}},
                   {"Extended", ":/layouts/RISC-V/rvss/rv_ss_extended_layout.json", {QPointF{0.5, 0}}}};
        defRegVals = {{2, 0x7ffffff0}, {3, 0x10000000}};
        addProcessor(ProcInfo<vsrtl::core::RVSS<uint32_t>>(ProcessorID::RV32_SS, "Single-cycle processor",
                                                           "A single cycle processor", layouts, defRegVals));
        addProcessor(ProcInfo<vsrtl::core::RVSS<uint64_t>>(ProcessorID::RV64_SS, "Single-cycle processor",
                                                           "A single cycle processor", layouts, defRegVals));

        // RISC-V 5-stage without forwarding or hazard detection
        layouts = {
            {"Standard",
             ":/layouts/RISC-V/rv5s_no_fw_hz/rv5s_no_fw_hz_standard_layout.json",
             {QPointF{0.08, 0}, QPointF{0.3, 0}, QPointF{0.54, 0}, QPointF{0.73, 0}, QPointF{0.88, 0}}},
            {"Extended",
             ":/layouts/RISC-V/rv5s_no_fw_hz/rv5s_no_fw_hz_extended_layout.json",
             {QPointF{0.08, 0.0}, QPointF{0.31, 0.0}, QPointF{0.56, 0.0}, QPointF{0.76, 0.0}, QPointF{0.9, 0.0}}}};
        defRegVals = {{2, 0x7ffffff0}, {3, 0x10000000}};
        addProcessor(ProcInfo<vsrtl::core::RV5S_NO_FW_HZ<uint32_t>>(
            ProcessorID::RV32_5S_NO_FW_HZ, "5-stage processor w/o forwarding or hazard detection",
            "A 5-stage in-order processor with no forwarding or hazard detection/elimination.", layouts, defRegVals));
        addProcessor(ProcInfo<vsrtl::core::RV5S_NO_FW_HZ<uint64_t>>(
            ProcessorID::RV64_5S_NO_FW_HZ, "5-stage processor w/o forwarding or hazard detection",
            "A 5-stage in-order processor with no forwarding or hazard detection/elimination.", layouts, defRegVals));

        // RISC-V 5-stage without hazard detection
        layouts = {{"Standard",
                    ":/layouts/RISC-V/rv5s_no_hz/rv5s_no_hz_standard_layout.json",
                    {QPointF{0.08, 0}, QPointF{0.3, 0}, QPointF{0.53, 0}, QPointF{0.75, 0}, QPointF{0.88, 0}}},
                   {"Extended",
                    ":/layouts/RISC-V/rv5s_no_hz/rv5s_no_hz_extended_layout.json",
                    {QPointF{0.08, 0}, QPointF{0.28, 0}, QPointF{0.53, 0}, QPointF{0.78, 0}, QPointF{0.9, 0}}}};
        defRegVals = {{2, 0x7ffffff0}, {3, 0x10000000}};
        addProcessor(ProcInfo<vsrtl::core::RV5S_NO_HZ<uint32_t>>(
            ProcessorID::RV32_5S_NO_HZ, "5-stage processor w/o hazard detection",
            "A 5-stage in-order processor with forwarding but no hazard detection/elimination.", layouts, defRegVals));
        addProcessor(ProcInfo<vsrtl::core::RV5S_NO_HZ<uint64_t>>(
            ProcessorID::RV64_5S_NO_HZ, "5-stage processor w/o hazard detection",
            "A 5-stage in-order processor with forwarding but no hazard detection/elimination.", layouts, defRegVals));

        // RISC-V 5-stage without forwarding unit
        layouts = {{"Standard",
                    ":/layouts/RISC-V/rv5s_no_fw/rv5s_no_fw_standard_layout.json",
                    {QPointF{0.08, 0}, QPointF{0.3, 0}, QPointF{0.53, 0}, QPointF{0.75, 0}, QPointF{0.88, 0}}},
                   {"Extended",
                    ":/layouts/RISC-V/rv5s_no_fw/rv5s_no_fw_extended_layout.json",
                    {QPointF{0.08, 0}, QPointF{0.28, 0}, QPointF{0.53, 0}, QPointF{0.78, 0}, QPointF{0.9, 0}}}};
        defRegVals = {{2, 0x7ffffff0}, {3, 0x10000000}};
        addProcessor(ProcInfo<vsrtl::core::RV5S_NO_FW<uint32_t>>(
            ProcessorID::RV32_5S_NO_FW, "5-Stage processor w/o forwarding unit",
            "A 5-stage in-order processor with hazard detection/elimination but no forwarding unit.", layouts,
            defRegVals));
        addProcessor(ProcInfo<vsrtl::core::RV5S_NO_FW<uint64_t>>(
            ProcessorID::RV64_5S_NO_FW, "5-Stage processor w/o forwarding unit",
            "A 5-stage in-order processor with hazard detection/elimination but no forwarding unit.", layouts,
            defRegVals));

        // RISC-V 5-stage
        layouts = {{"Standard",
                    ":/layouts/RISC-V/rv5s/rv5s_standard_layout.json",
                    {QPointF{0.08, 0}, QPointF{0.29, 0}, QPointF{0.55, 0}, QPointF{0.75, 0}, QPointF{0.87, 0}}},
                   {"Extended",
                    ":/layouts/RISC-V/rv5s/rv5s_extended_layout.json",
                    {QPointF{0.08, 0}, QPointF{0.28, 0}, QPointF{0.54, 0}, QPointF{0.78, 0}, QPointF{0.9, 0}}}};
        defRegVals = {{2, 0x7ffffff0}, {3, 0x10000000}};
        addProcessor(ProcInfo<vsrtl::core::RV5S<uint32_t>>(
            ProcessorID::RV32_5S, "5-stage processor",
            "A 5-stage in-order processor with hazard detection/elimination and forwarding.", layouts, defRegVals));
        addProcessor(ProcInfo<vsrtl::core::RV5S<uint64_t>>(
            ProcessorID::RV64_5S, "5-stage processor",
            "A 5-stage in-order processor with hazard detection/elimination and forwarding.", layouts, defRegVals));

        // RISC-V 6-stage dual issue
        layouts = {{"Extended",
                    ":/layouts/RISC-V/rv6s_dual/rv6s_dual_extended_layout.json",
                    {{QPointF{0.06, 0}, QPointF{0.06, 1}, QPointF{0.22, 0}, QPointF{0.22, 1}, QPointF{0.35, 0},
                      QPointF{0.35, 1}, QPointF{0.54, 0}, QPointF{0.54, 1}, QPointF{0.78, 0}, QPointF{0.78, 1},
                      QPointF{0.87, 0}, QPointF{0.87, 1}}}}};
        defRegVals = {{2, 0x7ffffff0}, {3, 0x10000000}};
        addProcessor(ProcInfo<vsrtl::core::RV6S_DUAL<uint32_t>>(
            ProcessorID::RV32_6S_DUAL, "6-stage dual-issue processor",
            "A 6-stage dual-issue in-order processor. Each way may execute arithmetic instructions, whereas way 1 "
            "is reserved for controlflow and ecall instructions, and way 2 for memory accessing instructions.",
            layouts, defRegVals));
        addProcessor(ProcInfo<vsrtl::core::RV6S_DUAL<uint64_t>>(
            ProcessorID::RV64_6S_DUAL, "6-stage dual-issue processor",
            "A 6-stage dual-issue in-order processor. Each way may execute arithmetic instructions, whereas way 1 "
            "is reserved for controlflow and ecall instructions, and way 2 for memory accessing instructions.",
            layouts, defRegVals));

#ifdef RIPES_BUILD_VERILATOR_PROCESSORS
        addProcessor(ProcInfo<PicoRV32>(ProcessorID::PICORV32, "PicoRV32", "PicoRV32", {}, defRegVals));
#endif
    }
=======
    ProcessorRegistry();
>>>>>>> db90c826

    static ProcessorRegistry& instance() {
        static ProcessorRegistry pr;
        return pr;
    }

    ProcessorMap m_descriptions;
};  // namespace Ripes
}  // namespace Ripes<|MERGE_RESOLUTION|>--- conflicted
+++ resolved
@@ -6,20 +6,6 @@
 
 #include "processors/interface/ripesprocessor.h"
 
-<<<<<<< HEAD
-#include "processors/RISC-V/rv5s/rv5s.h"
-#include "processors/RISC-V/rv5s_no_fw/rv5s_no_fw.h"
-#include "processors/RISC-V/rv5s_no_fw_hz/rv5s_no_fw_hz.h"
-#include "processors/RISC-V/rv5s_no_hz/rv5s_no_hz.h"
-#include "processors/RISC-V/rv6s_dual/rv6s_dual.h"
-#include "processors/RISC-V/rvss/rvss.h"
-
-#ifdef RIPES_BUILD_VERILATOR_PROCESSORS
-#include "processors/PicoRV32/ripes_picorv32.h"
-#endif
-
-=======
->>>>>>> db90c826
 namespace Ripes {
 Q_NAMESPACE
 
@@ -113,109 +99,7 @@
         m_descriptions[pinfo.id] = std::make_unique<ProcInfo<T>>(pinfo);
     }
 
-<<<<<<< HEAD
-    ProcessorRegistry() {
-        // Initialize processors
-        std::vector<Layout> layouts;
-        RegisterInitialization defRegVals;
-
-        // RISC-V single cycle
-        layouts = {{"Standard", ":/layouts/RISC-V/rvss/rv_ss_standard_layout.json", {QPointF{0.5, 0}}},
-                   {"Extended", ":/layouts/RISC-V/rvss/rv_ss_extended_layout.json", {QPointF{0.5, 0}}}};
-        defRegVals = {{2, 0x7ffffff0}, {3, 0x10000000}};
-        addProcessor(ProcInfo<vsrtl::core::RVSS<uint32_t>>(ProcessorID::RV32_SS, "Single-cycle processor",
-                                                           "A single cycle processor", layouts, defRegVals));
-        addProcessor(ProcInfo<vsrtl::core::RVSS<uint64_t>>(ProcessorID::RV64_SS, "Single-cycle processor",
-                                                           "A single cycle processor", layouts, defRegVals));
-
-        // RISC-V 5-stage without forwarding or hazard detection
-        layouts = {
-            {"Standard",
-             ":/layouts/RISC-V/rv5s_no_fw_hz/rv5s_no_fw_hz_standard_layout.json",
-             {QPointF{0.08, 0}, QPointF{0.3, 0}, QPointF{0.54, 0}, QPointF{0.73, 0}, QPointF{0.88, 0}}},
-            {"Extended",
-             ":/layouts/RISC-V/rv5s_no_fw_hz/rv5s_no_fw_hz_extended_layout.json",
-             {QPointF{0.08, 0.0}, QPointF{0.31, 0.0}, QPointF{0.56, 0.0}, QPointF{0.76, 0.0}, QPointF{0.9, 0.0}}}};
-        defRegVals = {{2, 0x7ffffff0}, {3, 0x10000000}};
-        addProcessor(ProcInfo<vsrtl::core::RV5S_NO_FW_HZ<uint32_t>>(
-            ProcessorID::RV32_5S_NO_FW_HZ, "5-stage processor w/o forwarding or hazard detection",
-            "A 5-stage in-order processor with no forwarding or hazard detection/elimination.", layouts, defRegVals));
-        addProcessor(ProcInfo<vsrtl::core::RV5S_NO_FW_HZ<uint64_t>>(
-            ProcessorID::RV64_5S_NO_FW_HZ, "5-stage processor w/o forwarding or hazard detection",
-            "A 5-stage in-order processor with no forwarding or hazard detection/elimination.", layouts, defRegVals));
-
-        // RISC-V 5-stage without hazard detection
-        layouts = {{"Standard",
-                    ":/layouts/RISC-V/rv5s_no_hz/rv5s_no_hz_standard_layout.json",
-                    {QPointF{0.08, 0}, QPointF{0.3, 0}, QPointF{0.53, 0}, QPointF{0.75, 0}, QPointF{0.88, 0}}},
-                   {"Extended",
-                    ":/layouts/RISC-V/rv5s_no_hz/rv5s_no_hz_extended_layout.json",
-                    {QPointF{0.08, 0}, QPointF{0.28, 0}, QPointF{0.53, 0}, QPointF{0.78, 0}, QPointF{0.9, 0}}}};
-        defRegVals = {{2, 0x7ffffff0}, {3, 0x10000000}};
-        addProcessor(ProcInfo<vsrtl::core::RV5S_NO_HZ<uint32_t>>(
-            ProcessorID::RV32_5S_NO_HZ, "5-stage processor w/o hazard detection",
-            "A 5-stage in-order processor with forwarding but no hazard detection/elimination.", layouts, defRegVals));
-        addProcessor(ProcInfo<vsrtl::core::RV5S_NO_HZ<uint64_t>>(
-            ProcessorID::RV64_5S_NO_HZ, "5-stage processor w/o hazard detection",
-            "A 5-stage in-order processor with forwarding but no hazard detection/elimination.", layouts, defRegVals));
-
-        // RISC-V 5-stage without forwarding unit
-        layouts = {{"Standard",
-                    ":/layouts/RISC-V/rv5s_no_fw/rv5s_no_fw_standard_layout.json",
-                    {QPointF{0.08, 0}, QPointF{0.3, 0}, QPointF{0.53, 0}, QPointF{0.75, 0}, QPointF{0.88, 0}}},
-                   {"Extended",
-                    ":/layouts/RISC-V/rv5s_no_fw/rv5s_no_fw_extended_layout.json",
-                    {QPointF{0.08, 0}, QPointF{0.28, 0}, QPointF{0.53, 0}, QPointF{0.78, 0}, QPointF{0.9, 0}}}};
-        defRegVals = {{2, 0x7ffffff0}, {3, 0x10000000}};
-        addProcessor(ProcInfo<vsrtl::core::RV5S_NO_FW<uint32_t>>(
-            ProcessorID::RV32_5S_NO_FW, "5-Stage processor w/o forwarding unit",
-            "A 5-stage in-order processor with hazard detection/elimination but no forwarding unit.", layouts,
-            defRegVals));
-        addProcessor(ProcInfo<vsrtl::core::RV5S_NO_FW<uint64_t>>(
-            ProcessorID::RV64_5S_NO_FW, "5-Stage processor w/o forwarding unit",
-            "A 5-stage in-order processor with hazard detection/elimination but no forwarding unit.", layouts,
-            defRegVals));
-
-        // RISC-V 5-stage
-        layouts = {{"Standard",
-                    ":/layouts/RISC-V/rv5s/rv5s_standard_layout.json",
-                    {QPointF{0.08, 0}, QPointF{0.29, 0}, QPointF{0.55, 0}, QPointF{0.75, 0}, QPointF{0.87, 0}}},
-                   {"Extended",
-                    ":/layouts/RISC-V/rv5s/rv5s_extended_layout.json",
-                    {QPointF{0.08, 0}, QPointF{0.28, 0}, QPointF{0.54, 0}, QPointF{0.78, 0}, QPointF{0.9, 0}}}};
-        defRegVals = {{2, 0x7ffffff0}, {3, 0x10000000}};
-        addProcessor(ProcInfo<vsrtl::core::RV5S<uint32_t>>(
-            ProcessorID::RV32_5S, "5-stage processor",
-            "A 5-stage in-order processor with hazard detection/elimination and forwarding.", layouts, defRegVals));
-        addProcessor(ProcInfo<vsrtl::core::RV5S<uint64_t>>(
-            ProcessorID::RV64_5S, "5-stage processor",
-            "A 5-stage in-order processor with hazard detection/elimination and forwarding.", layouts, defRegVals));
-
-        // RISC-V 6-stage dual issue
-        layouts = {{"Extended",
-                    ":/layouts/RISC-V/rv6s_dual/rv6s_dual_extended_layout.json",
-                    {{QPointF{0.06, 0}, QPointF{0.06, 1}, QPointF{0.22, 0}, QPointF{0.22, 1}, QPointF{0.35, 0},
-                      QPointF{0.35, 1}, QPointF{0.54, 0}, QPointF{0.54, 1}, QPointF{0.78, 0}, QPointF{0.78, 1},
-                      QPointF{0.87, 0}, QPointF{0.87, 1}}}}};
-        defRegVals = {{2, 0x7ffffff0}, {3, 0x10000000}};
-        addProcessor(ProcInfo<vsrtl::core::RV6S_DUAL<uint32_t>>(
-            ProcessorID::RV32_6S_DUAL, "6-stage dual-issue processor",
-            "A 6-stage dual-issue in-order processor. Each way may execute arithmetic instructions, whereas way 1 "
-            "is reserved for controlflow and ecall instructions, and way 2 for memory accessing instructions.",
-            layouts, defRegVals));
-        addProcessor(ProcInfo<vsrtl::core::RV6S_DUAL<uint64_t>>(
-            ProcessorID::RV64_6S_DUAL, "6-stage dual-issue processor",
-            "A 6-stage dual-issue in-order processor. Each way may execute arithmetic instructions, whereas way 1 "
-            "is reserved for controlflow and ecall instructions, and way 2 for memory accessing instructions.",
-            layouts, defRegVals));
-
-#ifdef RIPES_BUILD_VERILATOR_PROCESSORS
-        addProcessor(ProcInfo<PicoRV32>(ProcessorID::PICORV32, "PicoRV32", "PicoRV32", {}, defRegVals));
-#endif
-    }
-=======
     ProcessorRegistry();
->>>>>>> db90c826
 
     static ProcessorRegistry& instance() {
         static ProcessorRegistry pr;
