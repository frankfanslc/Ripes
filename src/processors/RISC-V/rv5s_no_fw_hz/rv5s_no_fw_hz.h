--- conflicted
+++ resolved
@@ -341,15 +341,9 @@
         propagateDesign();
     }
     void setPCInitialValue(uint32_t address) override { pc_reg->setInitValue(address); }
-<<<<<<< HEAD
-    SparseArray& getMemory() override { return *m_memory; }
+    AddressSpaceMM& getMemory() override { return *m_memory; }
     unsigned int getRegister(RegisterFileType, unsigned i) const override { return registerFile->getRegister(i); }
-    SparseArray& getArchRegisters() override { return *m_regMem; }
-=======
-    AddressSpaceMM& getMemory() override { return *m_memory; }
-    unsigned int getRegister(RegisterFileType rfid, unsigned i) const override { return registerFile->getRegister(i); }
     AddressSpace& getArchRegisters() override { return *m_regMem; }
->>>>>>> 1a5d0476
     void finalize(const FinalizeReason& fr) override {
         if (fr.exitSyscall && !ecallChecker->isSysCallExiting()) {
             // An exit system call was executed. Record the cycle of the execution, and enable the ecallChecker's system
