--- conflicted
+++ resolved
@@ -8,11 +8,8 @@
         <file>RISC-V/rv5s_no_fw_hz/rv5s_no_fw_hz_extended_layout.json</file>
         <file>RISC-V/rv5s_no_hz/rv5s_no_hz_standard_layout.json</file>
         <file>RISC-V/rv5s_no_hz/rv5s_no_hz_extended_layout.json</file>
-<<<<<<< HEAD
         <file>RISC-V/rv5s_no_fw/rv5s_no_fw_standard_layout.json</file>
         <file>RISC-V/rv5s_no_fw/rv5s_no_fw_extended_layout.json</file>
-=======
         <file>RISC-V/rv6s_dual/rv6s_dual_extended_layout.json</file>
->>>>>>> 2aa04f72
     </qresource>
 </RCC>