--- conflicted
+++ resolved
@@ -191,13 +191,8 @@
 namespace {}
 
 QTextBlock ProgramViewer::blockForAddress(unsigned long addr) const {
-<<<<<<< HEAD
     const unsigned long adjustedLineNumber =
-        (addr - ProcessorHandler::get()->getTextStart()) / ProcessorHandler::get()->currentISA()->bytes();
-=======
-    const long adjustedLineNumber =
-        (addr - ProcessorHandler::getTextStart()) / ProcessorHandler::currentISA()->bytes();
->>>>>>> 1a5d0476
+        (addr - ProcessorHandler::get()->getTextStart()) / ProcessorHandler::currentISA()->bytes();
 
     if (m_labelAddrOffsetMap.empty()) {
         return document()->findBlockByNumber(adjustedLineNumber);
